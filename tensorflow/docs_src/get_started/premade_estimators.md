--- conflicted
+++ resolved
@@ -1,9 +1,4 @@
-<<<<<<< HEAD
-# Get Started with Estimators
-=======
-
 # Premade Estimators
->>>>>>> 99322a92
 
 This document introduces the TensorFlow programming environment and shows you
 how to solve the Iris classification problem in TensorFlow.
