# Copyright 2015 The TensorFlow Authors. All Rights Reserved.
#
# Licensed under the Apache License, Version 2.0 (the "License");
# you may not use this file except in compliance with the License.
# You may obtain a copy of the License at
#
#     http://www.apache.org/licenses/LICENSE-2.0
#
# Unless required by applicable law or agreed to in writing, software
# distributed under the License is distributed on an "AS IS" BASIS,
# WITHOUT WARRANTIES OR CONDITIONS OF ANY KIND, either express or implied.
# See the License for the specific language governing permissions and
# limitations under the License.
# =============================================================================

# pylint: disable=unused-import,g-bad-import-order
"""Contains the normalization layer classes and their functional aliases.
"""
from __future__ import absolute_import
from __future__ import division
from __future__ import print_function

import six
from six.moves import xrange  # pylint: disable=redefined-builtin
import numpy as np

from tensorflow.python.eager import context
from tensorflow.python.framework import constant_op
from tensorflow.python.framework import dtypes
from tensorflow.python.framework import ops
from tensorflow.python.framework import tensor_shape
from tensorflow.python.layers import base
from tensorflow.python.layers import utils
from tensorflow.python.ops import array_ops
from tensorflow.python.ops import nn
from tensorflow.python.ops import gen_resource_variable_ops
from tensorflow.python.ops import resource_variable_ops
from tensorflow.python.ops import math_ops
from tensorflow.python.ops import init_ops
from tensorflow.python.ops import state_ops
from tensorflow.python.training import moving_averages


class BatchNormalization(base.Layer):
  """Batch Normalization layer from http://arxiv.org/abs/1502.03167.

  "Batch Normalization: Accelerating Deep Network Training by Reducing
  Internal Covariate Shift"

  Sergey Ioffe, Christian Szegedy

  Arguments:
    axis: An `int` or list of `int`, the axis or axes that should be
        normalized, typically the features axis/axes. For instance, after a
        `Conv2D` layer with `data_format="channels_first"`, set `axis=1`. If a
        list of axes is provided, each axis in `axis` will be normalized
        simultaneously. Default is `-1` which takes uses last axis. Note: when
        using multi-axis batch norm, the `beta`, `gamma`, `moving_mean`, and
        `moving_variance` variables are the same rank as the input Tensor, with
        dimension size 1 in all reduced (non-axis) dimensions).
    momentum: Momentum for the moving average.
    epsilon: Small float added to variance to avoid dividing by zero.
    center: If True, add offset of `beta` to normalized tensor. If False, `beta`
      is ignored.
    scale: If True, multiply by `gamma`. If False, `gamma` is
      not used. When the next layer is linear (also e.g. `nn.relu`), this can be
      disabled since the scaling can be done by the next layer.
    beta_initializer: Initializer for the beta weight.
    gamma_initializer: Initializer for the gamma weight.
    moving_mean_initializer: Initializer for the moving mean.
    moving_variance_initializer: Initializer for the moving variance.
    beta_regularizer: Optional regularizer for the beta weight.
    gamma_regularizer: Optional regularizer for the gamma weight.
    beta_constraint: An optional projection function to be applied to the `beta`
        weight after being updated by an `Optimizer` (e.g. used to implement
        norm constraints or value constraints for layer weights). The function
        must take as input the unprojected variable and must return the
        projected variable (which must have the same shape). Constraints are
        not safe to use when doing asynchronous distributed training.
    gamma_constraint: An optional projection function to be applied to the
        `gamma` weight after being updated by an `Optimizer`.
    renorm: Whether to use Batch Renormalization
      (https://arxiv.org/abs/1702.03275). This adds extra variables during
      training. The inference is the same for either value of this parameter.
    renorm_clipping: A dictionary that may map keys 'rmax', 'rmin', 'dmax' to
      scalar `Tensors` used to clip the renorm correction. The correction
      `(r, d)` is used as `corrected_value = normalized_value * r + d`, with
      `r` clipped to [rmin, rmax], and `d` to [-dmax, dmax]. Missing rmax, rmin,
      dmax are set to inf, 0, inf, respectively.
    renorm_momentum: Momentum used to update the moving means and standard
      deviations with renorm. Unlike `momentum`, this affects training
      and should be neither too small (which would add noise) nor too large
      (which would give stale estimates). Note that `momentum` is still applied
      to get the means and variances for inference.
    fused: if `True`, use a faster, fused implementation if possible.
      If `None`, use the system recommended implementation.
    trainable: Boolean, if `True` also add variables to the graph collection
      `GraphKeys.TRAINABLE_VARIABLES` (see tf.Variable).
    virtual_batch_size: An `int`. By default, `virtual_batch_size` is `None`,
      which means batch normalization is performed across the whole batch. When
      `virtual_batch_size` is not `None`, instead perform "Ghost Batch
      Normalization", which creates virtual sub-batches which are each
      normalized separately (with shared gamma, beta, and moving statistics).
      Must divide the actual batch size during execution.
    adjustment: A function taking the `Tensor` containing the (dynamic) shape of
      the input tensor and returning a pair (scale, bias) to apply to the
      normalized values (before gamma and beta), only during training. For
      example, if axis==-1,
        `adjustment = lambda shape: (
          tf.random_uniform(shape[-1:], 0.93, 1.07),
          tf.random_uniform(shape[-1:], -0.1, 0.1))`
      will scale the normalized value by up to 7% up or down, then shift the
      result by up to 0.1 (with independent scaling and bias for each feature
      but shared across all examples), and finally apply gamma and/or beta. If
      `None`, no adjustment is applied. Cannot be specified if
      virtual_batch_size is specified.
    name: A string, the name of the layer.
  """

  def __init__(self,
               axis=-1,
               momentum=0.99,
               epsilon=1e-3,
               center=True,
               scale=True,
               beta_initializer=init_ops.zeros_initializer(),
               gamma_initializer=init_ops.ones_initializer(),
               moving_mean_initializer=init_ops.zeros_initializer(),
               moving_variance_initializer=init_ops.ones_initializer(),
               beta_regularizer=None,
               gamma_regularizer=None,
               beta_constraint=None,
               gamma_constraint=None,
               renorm=False,
               renorm_clipping=None,
               renorm_momentum=0.99,
               fused=None,
               trainable=True,
               virtual_batch_size=None,
               adjustment=None,
               name=None,
               **kwargs):
    super(BatchNormalization, self).__init__(
        name=name, trainable=trainable, **kwargs)
    if isinstance(axis, list):
      self.axis = axis[:]
    else:
      self.axis = axis
    self.momentum = momentum
    self.epsilon = epsilon
    self.center = center
    self.scale = scale
    self.beta_initializer = beta_initializer
    self.gamma_initializer = gamma_initializer
    self.moving_mean_initializer = moving_mean_initializer
    self.moving_variance_initializer = moving_variance_initializer
    self.beta_regularizer = beta_regularizer
    self.gamma_regularizer = gamma_regularizer
    self.beta_constraint = beta_constraint
    self.gamma_constraint = gamma_constraint
    self.renorm = renorm
    self.virtual_batch_size = virtual_batch_size
    self.adjustment = adjustment
    if fused is None:
      fused = True

    self.fused = fused
    self._bessels_correction_test_only = True

    if renorm:
      renorm_clipping = renorm_clipping or {}
      keys = ['rmax', 'rmin', 'dmax']
      if set(renorm_clipping) - set(keys):
        raise ValueError('renorm_clipping %s contains keys not in %s' %
                         (renorm_clipping, keys))
      self.renorm_clipping = renorm_clipping
      self.renorm_momentum = renorm_momentum

  def build(self, input_shape):
    input_shape = tensor_shape.TensorShape(input_shape)
    if not input_shape.ndims:
      raise ValueError('Input has undefined rank:', input_shape)
    ndims = len(input_shape)

    # Convert axis to list and resolve negatives
    if isinstance(self.axis, int):
      self.axis = [self.axis]

    if not isinstance(self.axis, list):
      raise TypeError('axis must be int or list, type given: %s'
                      % type(self.axis))

    for idx, x in enumerate(self.axis):
      if x < 0:
        self.axis[idx] = ndims + x

    # Validate axes
    for x in self.axis:
      if x < 0 or x >= ndims:
        raise ValueError('Invalid axis: %d' % x)
    if len(self.axis) != len(set(self.axis)):
      raise ValueError('Duplicate axis: %s' % self.axis)

    if self.virtual_batch_size is not None:
      if self.virtual_batch_size <= 0:
        raise ValueError('virtual_batch_size must be a positive integer that '
                         'divides the true batch size of the input Tensor')
      # If using virtual batches, the first dimension must be the batch
      # dimension and cannot be the batch norm axis
      if 0 in self.axis:
        raise ValueError('When using virtual_batch_size, the batch dimension '
                         'must be 0 and thus axis cannot include 0')
      if self.adjustment is not None:
        raise ValueError('When using virtual_batch_size, adjustment cannot '
                         'be specified')

    if self.fused:
      # Currently fused batch norm doesn't support renorm. It also only supports
      # an input tensor of rank 4 and a channel dimension on axis 1 or 3.
      # TODO(yaozhang): if input is not 4D, reshape it to 4D and reshape the
      # output back to its original shape accordingly.
      self.fused = (not self.renorm and
                    ndims == 4 and
                    self.axis in [[1], [3]] and
                    self.virtual_batch_size is None and
                    self.adjustment is None)
      # TODO(chrisying): fused batch norm is currently not supported for
      # multi-axis batch norm and by extension virtual batches. In some cases,
      # it might be possible to use fused batch norm but would require reshaping
      # the Tensor to 4D with the axis in 1 or 3 (preferred 1) which is
      # particularly tricky. A compromise might be to just support the most
      # common use case (turning 5D w/ virtual batch to NCHW)

    if self.fused:
      if self.axis == [1]:
        self._data_format = 'NCHW'
      elif self.axis == [3]:
        self._data_format = 'NHWC'
      else:
        raise ValueError('Unsupported axis, fused batch norm only supports '
                         'axis == [1] or axis == [3]')

    # Raise parameters of fp16 batch norm to fp32
    if self.dtype == dtypes.float16:
      param_dtype = dtypes.float32
    else:
      param_dtype = self.dtype or dtypes.float32

    axis_to_dim = {x: input_shape[x].value for x in self.axis}
    for x in axis_to_dim:
      if axis_to_dim[x] is None:
        raise ValueError('Input has undefined `axis` dimension. Input shape: ',
                         input_shape)
    self.input_spec = base.InputSpec(ndim=ndims, axes=axis_to_dim)

    if len(axis_to_dim) == 1 and self.virtual_batch_size is None:
      # Single axis batch norm (most common/default use-case)
      param_shape = (list(axis_to_dim.values())[0],)
    else:
      # Parameter shape is the original shape but with 1 in all non-axis dims
      param_shape = [axis_to_dim[i] if i in axis_to_dim
                     else 1 for i in range(ndims)]
      if self.virtual_batch_size is not None:
        # When using virtual batches, add an extra dim at index 1
        param_shape.insert(1, 1)
        for idx, x in enumerate(self.axis):
          self.axis[idx] = x + 1      # Account for added dimension

    if self.scale:
<<<<<<< HEAD
      self.gamma = self.add_variable(name='gamma',
                                     shape=param_shape,
                                     dtype=param_dtype,
                                     initializer=self.gamma_initializer,
                                     regularizer=self.gamma_regularizer,
                                     constraint=self.gamma_constraint,
                                     trainable=True)
    else:
      self.gamma = None
      if self.fused:
        self._gamma_const = array_ops.constant(1.0,
                                               dtype=param_dtype,
                                               shape=param_shape)

    if self.center:
      self.beta = self.add_variable(name='beta',
                                    shape=param_shape,
                                    dtype=param_dtype,
                                    initializer=self.beta_initializer,
                                    regularizer=self.beta_regularizer,
                                    constraint=self.beta_constraint,
                                    trainable=True)
    else:
      self.beta = None
      if self.fused:
        self._beta_const = array_ops.constant(0.0,
                                              dtype=param_dtype,
                                              shape=param_shape)
=======
      self.gamma = self.add_variable(
          name='gamma',
          shape=param_shape,
          dtype=param_dtype,
          initializer=self.gamma_initializer,
          regularizer=self.gamma_regularizer,
          constraint=self.gamma_constraint,
          trainable=True)
    else:
      self.gamma = None
      if self.fused:
        self._gamma_const = array_ops.constant(
            1.0, dtype=param_dtype, shape=param_shape)

    if self.center:
      self.beta = self.add_variable(
          name='beta',
          shape=param_shape,
          dtype=param_dtype,
          initializer=self.beta_initializer,
          regularizer=self.beta_regularizer,
          constraint=self.beta_constraint,
          trainable=True)
    else:
      self.beta = None
      if self.fused:
        self._beta_const = array_ops.constant(
            0.0, dtype=param_dtype, shape=param_shape)
>>>>>>> c0b8a077

    # Disable variable partitioning when creating the moving mean and variance
    try:
      if self._scope:
        partitioner = self._scope.partitioner
        self._scope.set_partitioner(None)
      else:
        partitioner = None
      self.moving_mean = self.add_variable(
          name='moving_mean',
          shape=param_shape,
          dtype=param_dtype,
          initializer=self.moving_mean_initializer,
          trainable=False)

      self.moving_variance = self.add_variable(
          name='moving_variance',
          shape=param_shape,
          dtype=param_dtype,
          initializer=self.moving_variance_initializer,
          trainable=False)

      self._one_minus_decay = 1.0 - self.momentum
      if self.renorm:
        # Create variables to maintain the moving mean and standard deviation.
        # These are used in training and thus are different from the moving
        # averages above. The renorm variables are colocated with moving_mean
        # and moving_variance.
        # NOTE: below, the outer `with device` block causes the current device
        # stack to be cleared. The nested ones use a `lambda` to set the desired
        # device and ignore any devices that may be set by the custom getter.
        def _renorm_variable(name, shape):
<<<<<<< HEAD
          var = self.add_variable(name=name,
                                  shape=shape,
                                  dtype=param_dtype,
                                  initializer=init_ops.zeros_initializer(),
                                  trainable=False)
=======
          var = self.add_variable(
              name=name,
              shape=shape,
              dtype=param_dtype,
              initializer=init_ops.zeros_initializer(),
              trainable=False)
>>>>>>> c0b8a077
          return var

        with ops.device(None):
          device = ((lambda _: self.moving_mean.device)
                    if context.in_graph_mode() else self.moving_mean.device)
          with ops.device(device):
            self.renorm_mean = _renorm_variable('renorm_mean', param_shape)
            self.renorm_mean_weight = _renorm_variable('renorm_mean_weight', ())
          # We initialize renorm_stddev to 0, and maintain the (0-initialized)
          # renorm_stddev_weight. This allows us to (1) mix the average
          # stddev with the minibatch stddev early in training, and (2) compute
          # the unbiased average stddev by dividing renorm_stddev by the weight.
          device = ((lambda _: self.moving_variance.device)
                    if context.in_graph_mode() else self.moving_variance.device)
          with ops.device(device):
            self.renorm_stddev = _renorm_variable('renorm_stddev', param_shape)
            self.renorm_stddev_weight = _renorm_variable(
                'renorm_stddev_weight', ())
    finally:
      if partitioner:
        self._scope.set_partitioner(partitioner)
    self.built = True

  def _assign_moving_average(self, variable, value, one_minus_decay):
    with ops.name_scope(None, 'AssignMovingAvg',
                        [variable, value, one_minus_decay]) as scope:
      with ops.colocate_with(variable):
        update_delta = math_ops.multiply(
            math_ops.subtract(variable.read_value(), value),
            one_minus_decay)
        if isinstance(variable, resource_variable_ops.ResourceVariable):
          # state_ops.assign_sub does an extra read_variable_op after the
          # assign. We avoid that here.
          return gen_resource_variable_ops.assign_sub_variable_op(
              variable.handle, update_delta, name=scope)
        else:
          return state_ops.assign_sub(variable, update_delta, name=scope)

  def _fused_batch_norm(self, inputs, training):
    """Returns the output of fused batch norm."""
    beta = self.beta if self.center else self._beta_const
    gamma = self.gamma if self.scale else self._gamma_const

    def _fused_batch_norm_training():
      return nn.fused_batch_norm(
          inputs,
          gamma,
          beta,
          epsilon=self.epsilon,
          data_format=self._data_format)

    def _fused_batch_norm_inference():
      return nn.fused_batch_norm(
          inputs,
          gamma,
          beta,
          mean=self.moving_mean,
          variance=self.moving_variance,
          epsilon=self.epsilon,
          is_training=False,
          data_format=self._data_format)

    output, mean, variance = utils.smart_cond(
        training, _fused_batch_norm_training, _fused_batch_norm_inference)
    if not self._bessels_correction_test_only:
      # Remove Bessel's correction to be consistent with non-fused batch norm.
      # Note that the variance computed by fused batch norm is
      # with Bessel's correction.
      sample_size = math_ops.cast(
          array_ops.size(inputs) / array_ops.size(variance), variance.dtype)
      factor = (sample_size - math_ops.cast(1.0, variance.dtype)) / sample_size
      variance *= factor

    training_value = utils.constant_value(training)
    if training_value is None:
      one_minus_decay = utils.smart_cond(training,
                                         lambda: self._one_minus_decay,
                                         lambda: 0.)
    else:
      one_minus_decay = ops.convert_to_tensor(self._one_minus_decay)
    if training_value or training_value is None:
      mean_update = self._assign_moving_average(self.moving_mean, mean,
                                                one_minus_decay)
      variance_update = self._assign_moving_average(self.moving_variance,
                                                    variance, one_minus_decay)
      if context.in_graph_mode():
        # Note that in Eager mode, the updates are already executed when running
        # assign_moving_averages. So we do not need to put them into
        # collections.
        self.add_update(mean_update, inputs=inputs)
        self.add_update(variance_update, inputs=inputs)

    return output

  def _renorm_correction_and_moments(self, mean, variance, training):
    """Returns the correction and update values for renorm."""
    stddev = math_ops.sqrt(variance + self.epsilon)
    # Compute the average mean and standard deviation, as if they were
    # initialized with this batch's moments.
    mixed_renorm_mean = (self.renorm_mean +
                         (1. - self.renorm_mean_weight) * mean)
    mixed_renorm_stddev = (self.renorm_stddev +
                           (1. - self.renorm_stddev_weight) * stddev)
    # Compute the corrections for batch renorm.
    r = stddev / mixed_renorm_stddev
    d = (mean - mixed_renorm_mean) / mixed_renorm_stddev
    # Ensure the corrections use pre-update moving averages.
    with ops.control_dependencies([r, d]):
      mean = array_ops.identity(mean)
      stddev = array_ops.identity(stddev)
    rmin, rmax, dmax = [self.renorm_clipping.get(key)
                        for key in ['rmin', 'rmax', 'dmax']]
    if rmin is not None:
      r = math_ops.maximum(r, rmin)
    if rmax is not None:
      r = math_ops.minimum(r, rmax)
    if dmax is not None:
      d = math_ops.maximum(d, -dmax)
      d = math_ops.minimum(d, dmax)
    # When not training, use r=1, d=0.
    r = utils.smart_cond(training, lambda: r, lambda: array_ops.ones_like(r))
    d = utils.smart_cond(training, lambda: d, lambda: array_ops.zeros_like(d))

    def _update_renorm_variable(var, weight, value):
      """Updates a moving average and weight, returns the unbiased value."""
      value = array_ops.identity(value)
      def _do_update():
        # Update the variables without zero debiasing. The debiasing will be
        # accomplished by dividing the exponential moving average by the weight.
        # For example, after a single update, the moving average would be
        # (1-decay) * value. and the weight will be 1-decay, with their ratio
        # giving the value.
        # Make sure the weight is not updated until before r and d computation.
        with ops.control_dependencies([value]):
          weight_value = array_ops.constant(1., dtype=weight.dtype)
        new_var = moving_averages.assign_moving_average(
            var, value, self.renorm_momentum, zero_debias=False)
        new_weight = moving_averages.assign_moving_average(
            weight, weight_value, self.renorm_momentum, zero_debias=False)
        return new_var / new_weight
      def _fake_update():
        return array_ops.identity(var)
      return utils.smart_cond(training, _do_update, _fake_update)

    with ops.colocate_with(self.moving_mean):
      new_mean = _update_renorm_variable(self.renorm_mean,
                                         self.renorm_mean_weight,
                                         mean)
    with ops.colocate_with(self.moving_variance):
      new_stddev = _update_renorm_variable(self.renorm_stddev,
                                           self.renorm_stddev_weight,
                                           stddev)
      # Make sqrt(moving_variance + epsilon) = new_stddev.
      new_variance = math_ops.square(new_stddev) - self.epsilon

    return (r, d, new_mean, new_variance)

  def call(self, inputs, training=False):
    if self.virtual_batch_size is not None:
      # Virtual batches (aka ghost batches) can be simulated by reshaping the
      # Tensor and reusing the existing batch norm implementation
      original_shape = [-1] + inputs.shape.as_list()[1:]
      expanded_shape = [self.virtual_batch_size, -1] + original_shape[1:]

      # Will cause errors if virtual_batch_size does not divide the batch size
      inputs = array_ops.reshape(inputs, expanded_shape)

      def undo_virtual_batching(outputs):
        outputs = array_ops.reshape(outputs, original_shape)
        return outputs

    if self.fused:
      outputs = self._fused_batch_norm(inputs, training=training)
      if self.virtual_batch_size is not None:
        # Currently never reaches here since fused_batch_norm does not support
        # virtual batching
        return undo_virtual_batching(outputs)
      return outputs

    # Compute the axes along which to reduce the mean / variance
    input_shape = inputs.get_shape()
    ndims = len(input_shape)
    reduction_axes = [i for i in range(ndims) if i not in self.axis]
    if self.virtual_batch_size is not None:
      del reduction_axes[1]     # Do not reduce along virtual batch dim

    # Broadcasting only necessary for single-axis batch norm where the axis is
    # not the last dimension
    broadcast_shape = [1] * ndims
    broadcast_shape[self.axis[0]] = input_shape[self.axis[0]].value
    def _broadcast(v):
      if (v is not None and
          len(v.get_shape()) != ndims and
          reduction_axes != list(range(ndims - 1))):
        return array_ops.reshape(v, broadcast_shape)
      return v

    scale, offset = _broadcast(self.gamma), _broadcast(self.beta)

    def _compose_transforms(scale, offset, then_scale, then_offset):
      if then_scale is not None:
        scale *= then_scale
        offset *= then_scale
      if then_offset is not None:
        offset += then_offset
      return (scale, offset)

    # Determine a boolean value for `training`: could be True, False, or None.
    training_value = utils.constant_value(training)
    if training_value is not False:
      if self.adjustment:
        adj_scale, adj_bias = self.adjustment(array_ops.shape(inputs))
        # Adjust only during training.
        adj_scale = utils.smart_cond(training,
                                     lambda: adj_scale,
                                     lambda: array_ops.ones_like(adj_scale))
        adj_bias = utils.smart_cond(training,
                                    lambda: adj_bias,
                                    lambda: array_ops.zeros_like(adj_bias))
        scale, offset = _compose_transforms(adj_scale, adj_bias, scale, offset)

      # Some of the computations here are not necessary when training==False
      # but not a constant. However, this makes the code simpler.
      keep_dims = self.virtual_batch_size is not None or len(self.axis) > 1
      mean, variance = nn.moments(inputs, reduction_axes, keep_dims=keep_dims)

      moving_mean = self.moving_mean
      moving_variance = self.moving_variance

      mean = utils.smart_cond(training,
                              lambda: mean,
                              lambda: moving_mean)
      variance = utils.smart_cond(training,
                                  lambda: variance,
                                  lambda: moving_variance)

      if self.renorm:
        r, d, new_mean, new_variance = self._renorm_correction_and_moments(
            mean, variance, training)
        # When training, the normalized values (say, x) will be transformed as
        # x * gamma + beta without renorm, and (x * r + d) * gamma + beta
        # = x * (r * gamma) + (d * gamma + beta) with renorm.
        r = _broadcast(array_ops.stop_gradient(r, name='renorm_r'))
        d = _broadcast(array_ops.stop_gradient(d, name='renorm_d'))
        scale, offset = _compose_transforms(r, d, scale, offset)
      else:
        new_mean, new_variance = mean, variance

      if self.virtual_batch_size is not None:
        # This isn't strictly correct since in ghost batch norm, you are
        # supposed to sequentially update the moving_mean and moving_variance
        # with each sub-batch. However, since the moving statistics are only
        # used during evaluation, it is more efficient to just update in one
        # step and should not make a significant difference in the result.
        new_mean = math_ops.reduce_mean(new_mean,
                                        axis=1, keep_dims=True)
        new_variance = math_ops.reduce_mean(new_variance,
                                            axis=1, keep_dims=True)

      def _do_update(var, value):
        return moving_averages.assign_moving_average(
            var, value, self.momentum, zero_debias=False)

      mean_update = utils.smart_cond(
          training,
          lambda: _do_update(self.moving_mean, new_mean),
          lambda: self.moving_mean)
      variance_update = utils.smart_cond(
          training,
          lambda: _do_update(self.moving_variance, new_variance),
          lambda: self.moving_variance)
      if context.in_graph_mode():
        self.add_update(mean_update, inputs=inputs)
        self.add_update(variance_update, inputs=inputs)

    else:
      mean, variance = self.moving_mean, self.moving_variance

    outputs = nn.batch_normalization(inputs,
                                     _broadcast(mean),
                                     _broadcast(variance),
                                     offset,
                                     scale,
                                     self.epsilon)
    # If some components of the shape got lost due to adjustments, fix that.
    outputs.set_shape(input_shape)

    if self.virtual_batch_size is not None:
      return undo_virtual_batching(outputs)

    return outputs


def batch_normalization(inputs,
                        axis=-1,
                        momentum=0.99,
                        epsilon=1e-3,
                        center=True,
                        scale=True,
                        beta_initializer=init_ops.zeros_initializer(),
                        gamma_initializer=init_ops.ones_initializer(),
                        moving_mean_initializer=init_ops.zeros_initializer(),
                        moving_variance_initializer=init_ops.ones_initializer(),
                        beta_regularizer=None,
                        gamma_regularizer=None,
                        beta_constraint=None,
                        gamma_constraint=None,
                        training=False,
                        trainable=True,
                        name=None,
                        reuse=None,
                        renorm=False,
                        renorm_clipping=None,
                        renorm_momentum=0.99,
                        fused=None,
                        virtual_batch_size=None,
                        adjustment=None):
  """Functional interface for the batch normalization layer.

  Reference: http://arxiv.org/abs/1502.03167

  "Batch Normalization: Accelerating Deep Network Training by Reducing
  Internal Covariate Shift"

  Sergey Ioffe, Christian Szegedy

  Note: when training, the moving_mean and moving_variance need to be updated.
  By default the update ops are placed in `tf.GraphKeys.UPDATE_OPS`, so they
  need to be added as a dependency to the `train_op`. For example:

  ```python
    update_ops = tf.get_collection(tf.GraphKeys.UPDATE_OPS)
    with tf.control_dependencies(update_ops):
      train_op = optimizer.minimize(loss)
  ```

  Arguments:
    inputs: Tensor input.
    axis: An `int`, the axis that should be normalized (typically the features
      axis). For instance, after a `Convolution2D` layer with
      `data_format="channels_first"`, set `axis=1` in `BatchNormalization`.
    momentum: Momentum for the moving average.
    epsilon: Small float added to variance to avoid dividing by zero.
    center: If True, add offset of `beta` to normalized tensor. If False, `beta`
      is ignored.
    scale: If True, multiply by `gamma`. If False, `gamma` is
      not used. When the next layer is linear (also e.g. `nn.relu`), this can be
      disabled since the scaling can be done by the next layer.
    beta_initializer: Initializer for the beta weight.
    gamma_initializer: Initializer for the gamma weight.
    moving_mean_initializer: Initializer for the moving mean.
    moving_variance_initializer: Initializer for the moving variance.
    beta_regularizer: Optional regularizer for the beta weight.
    gamma_regularizer: Optional regularizer for the gamma weight.
    beta_constraint: An optional projection function to be applied to the `beta`
        weight after being updated by an `Optimizer` (e.g. used to implement
        norm constraints or value constraints for layer weights). The function
        must take as input the unprojected variable and must return the
        projected variable (which must have the same shape). Constraints are
        not safe to use when doing asynchronous distributed training.
    gamma_constraint: An optional projection function to be applied to the
        `gamma` weight after being updated by an `Optimizer`.
    training: Either a Python boolean, or a TensorFlow boolean scalar tensor
      (e.g. a placeholder). Whether to return the output in training mode
      (normalized with statistics of the current batch) or in inference mode
      (normalized with moving statistics). **NOTE**: make sure to set this
      parameter correctly, or else your training/inference will not work
      properly.
    trainable: Boolean, if `True` also add variables to the graph collection
      `GraphKeys.TRAINABLE_VARIABLES` (see tf.Variable).
    name: String, the name of the layer.
    reuse: Boolean, whether to reuse the weights of a previous layer
      by the same name.
    renorm: Whether to use Batch Renormalization
      (https://arxiv.org/abs/1702.03275). This adds extra variables during
      training. The inference is the same for either value of this parameter.
    renorm_clipping: A dictionary that may map keys 'rmax', 'rmin', 'dmax' to
      scalar `Tensors` used to clip the renorm correction. The correction
      `(r, d)` is used as `corrected_value = normalized_value * r + d`, with
      `r` clipped to [rmin, rmax], and `d` to [-dmax, dmax]. Missing rmax, rmin,
      dmax are set to inf, 0, inf, respectively.
    renorm_momentum: Momentum used to update the moving means and standard
      deviations with renorm. Unlike `momentum`, this affects training
      and should be neither too small (which would add noise) nor too large
      (which would give stale estimates). Note that `momentum` is still applied
      to get the means and variances for inference.
    fused: if `True`, use a faster, fused implementation if possible.
      If `None`, use the system recommended implementation.
    virtual_batch_size: An `int`. By default, `virtual_batch_size` is `None`,
      which means batch normalization is performed across the whole batch. When
      `virtual_batch_size` is not `None`, instead perform "Ghost Batch
      Normalization", which creates virtual sub-batches which are each
      normalized separately (with shared gamma, beta, and moving statistics).
      Must divide the actual batch size during execution.
    adjustment: A function taking the `Tensor` containing the (dynamic) shape of
      the input tensor and returning a pair (scale, bias) to apply to the
      normalized values (before gamma and beta), only during training. For
      example, if axis==-1,
        `adjustment = lambda shape: (
          tf.random_uniform(shape[-1:], 0.93, 1.07),
          tf.random_uniform(shape[-1:], -0.1, 0.1))`
      will scale the normalized value by up to 7% up or down, then shift the
      result by up to 0.1 (with independent scaling and bias for each feature
      but shared across all examples), and finally apply gamma and/or beta. If
      `None`, no adjustment is applied. Cannot be specified if
      virtual_batch_size is specified.

  Returns:
    Output tensor.

  Raises:
    ValueError: if eager execution is enabled.
  """
  layer = BatchNormalization(
      axis=axis,
      momentum=momentum,
      epsilon=epsilon,
      center=center,
      scale=scale,
      beta_initializer=beta_initializer,
      gamma_initializer=gamma_initializer,
      moving_mean_initializer=moving_mean_initializer,
      moving_variance_initializer=moving_variance_initializer,
      beta_regularizer=beta_regularizer,
      gamma_regularizer=gamma_regularizer,
      beta_constraint=beta_constraint,
      gamma_constraint=gamma_constraint,
      renorm=renorm,
      renorm_clipping=renorm_clipping,
      renorm_momentum=renorm_momentum,
      fused=fused,
      trainable=trainable,
      virtual_batch_size=virtual_batch_size,
      adjustment=adjustment,
      name=name,
      dtype=inputs.dtype.base_dtype,
      _reuse=reuse,
      _scope=name)
  return layer.apply(inputs, training=training)


# Aliases

BatchNorm = BatchNormalization
batch_norm = batch_normalization<|MERGE_RESOLUTION|>--- conflicted
+++ resolved
@@ -267,36 +267,6 @@
           self.axis[idx] = x + 1      # Account for added dimension
 
     if self.scale:
-<<<<<<< HEAD
-      self.gamma = self.add_variable(name='gamma',
-                                     shape=param_shape,
-                                     dtype=param_dtype,
-                                     initializer=self.gamma_initializer,
-                                     regularizer=self.gamma_regularizer,
-                                     constraint=self.gamma_constraint,
-                                     trainable=True)
-    else:
-      self.gamma = None
-      if self.fused:
-        self._gamma_const = array_ops.constant(1.0,
-                                               dtype=param_dtype,
-                                               shape=param_shape)
-
-    if self.center:
-      self.beta = self.add_variable(name='beta',
-                                    shape=param_shape,
-                                    dtype=param_dtype,
-                                    initializer=self.beta_initializer,
-                                    regularizer=self.beta_regularizer,
-                                    constraint=self.beta_constraint,
-                                    trainable=True)
-    else:
-      self.beta = None
-      if self.fused:
-        self._beta_const = array_ops.constant(0.0,
-                                              dtype=param_dtype,
-                                              shape=param_shape)
-=======
       self.gamma = self.add_variable(
           name='gamma',
           shape=param_shape,
@@ -325,7 +295,6 @@
       if self.fused:
         self._beta_const = array_ops.constant(
             0.0, dtype=param_dtype, shape=param_shape)
->>>>>>> c0b8a077
 
     # Disable variable partitioning when creating the moving mean and variance
     try:
@@ -358,20 +327,12 @@
         # stack to be cleared. The nested ones use a `lambda` to set the desired
         # device and ignore any devices that may be set by the custom getter.
         def _renorm_variable(name, shape):
-<<<<<<< HEAD
-          var = self.add_variable(name=name,
-                                  shape=shape,
-                                  dtype=param_dtype,
-                                  initializer=init_ops.zeros_initializer(),
-                                  trainable=False)
-=======
           var = self.add_variable(
               name=name,
               shape=shape,
               dtype=param_dtype,
               initializer=init_ops.zeros_initializer(),
               trainable=False)
->>>>>>> c0b8a077
           return var
 
         with ops.device(None):
