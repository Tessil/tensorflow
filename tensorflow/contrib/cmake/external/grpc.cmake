--- conflicted
+++ resolved
@@ -28,11 +28,7 @@
   set(grpc_STATIC_LIBRARIES
       ${CMAKE_CURRENT_BINARY_DIR}/grpc/src/grpc/libgrpc++_unsecure.a
       ${CMAKE_CURRENT_BINARY_DIR}/grpc/src/grpc/libgrpc_unsecure.a
-<<<<<<< HEAD
       ${CMAKE_CURRENT_BINARY_DIR}/grpc/src/grpc/libgpr.a
-=======
-      ${CMAKE_CURRENT_BINARY_DIR}/grpc/src/grpc/libaddress_sorting.a
->>>>>>> e489b600
       ${CMAKE_CURRENT_BINARY_DIR}/grpc/src/grpc/third_party/cares/cares/lib/libcares.a
       ${CMAKE_CURRENT_BINARY_DIR}/grpc/src/grpc/third_party/zlib/libz.a)
 endif()
