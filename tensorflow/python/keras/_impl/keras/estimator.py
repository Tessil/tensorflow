# Copyright 2015 The TensorFlow Authors. All Rights Reserved.
#
# Licensed under the Apache License, Version 2.0 (the "License");
# you may not use this file except in compliance with the License.
# You may obtain a copy of the License at
#
#     http://www.apache.org/licenses/LICENSE-2.0
#
# Unless required by applicable law or agreed to in writing, software
# distributed under the License is distributed on an "AS IS" BASIS,
# WITHOUT WARRANTIES OR CONDITIONS OF ANY KIND, either express or implied.
# See the License for the specific language governing permissions and
# limitations under the License.
# ==============================================================================
# pylint: disable=protected-access
"""Home of estimator related functions.
"""
from __future__ import absolute_import
from __future__ import division
from __future__ import print_function

import os

from tensorflow.python.client import session
from tensorflow.python.estimator import estimator as estimator_lib
from tensorflow.python.estimator import export as export_lib
from tensorflow.python.estimator import model_fn as model_fn_lib
from tensorflow.python.estimator import run_config as run_config_lib
from tensorflow.python.framework import ops
from tensorflow.python.framework import random_seed
from tensorflow.python.framework import sparse_tensor as sparse_tensor_lib
from tensorflow.python.framework import tensor_util
from tensorflow.python.keras._impl.keras import backend as K
from tensorflow.python.keras._impl.keras import models
from tensorflow.python.keras._impl.keras import optimizers
from tensorflow.python.keras._impl.keras.engine.base_layer import Layer
from tensorflow.python.keras._impl.keras.engine.network import Network
from tensorflow.python.keras._impl.keras.utils.generic_utils import CustomObjectScope
from tensorflow.python.ops import check_ops
from tensorflow.python.ops import math_ops
from tensorflow.python.ops import metrics as metrics_module
from tensorflow.python.ops import variables as variables_module
from tensorflow.python.platform import tf_logging as logging
from tensorflow.python.saved_model import signature_constants
from tensorflow.python.training import saver as saver_lib
from tensorflow.python.training import training_util
from tensorflow.python.util.tf_export import tf_export

_DEFAULT_SERVING_KEY = signature_constants.DEFAULT_SERVING_SIGNATURE_DEF_KEY


def _cast_tensor_to_floatx(x):
  """Cast tensor to keras's floatx dtype if it is not already the same dtype."""
  if x.dtype == K.floatx():
    return x
  else:
    return math_ops.cast(x, K.floatx())


<<<<<<< HEAD
=======
def _convert_tensor(x):
  """Create or cast tensor if needed."""
  if not tensor_util.is_tensor(x):
    # x is a numpy array
    x = sparse_tensor_lib.convert_to_tensor_or_sparse_tensor(x)
  if check_ops.is_numeric_tensor(x):
    # is_numeric_tensor returns False if provided with a numpy array
    x = _cast_tensor_to_floatx(x)
  return x


>>>>>>> f318765a
def _any_variable_initalized():
  """Check if any variable has been initialized in the Keras model.

  Returns:
    boolean, True if at least one variable has been initalized, else False.
  """
  variables = variables_module.global_variables()
  for v in variables:
    if getattr(v, '_keras_initialized', False):
      return True
  return False


def _create_ordered_io(keras_model, estimator_io, is_input=True):
  """Create a list of tensors from IO dictionary based on Keras IO order.

  Args:
    keras_model: An instance of compiled keras model.
    estimator_io: The features or labels (dict or plain array) from model_fn.
    is_input: True if dictionary is for inputs.

  Returns:
    A list of tensors based on Keras IO order.

  Raises:
    ValueError: if dictionary keys cannot be found in Keras model input_names
      or output_names.
  """
  if isinstance(estimator_io, (list, tuple)):
    # Case currently not supported by most built-in input_fn,
    # but it's good to have for sanity
    return [_convert_tensor(x) for x in estimator_io]
  elif isinstance(estimator_io, dict):
    if is_input:
      if keras_model._is_graph_network:
        keras_io_names = keras_model.input_names
      else:
        keras_io_names = [
            'input_%d' % i for i in range(1, len(estimator_io) + 1)]
    else:
      if keras_model._is_graph_network:
        keras_io_names = keras_model.output_names
      else:
        keras_io_names = [
            'output_%d' % i for i in range(1, len(estimator_io) + 1)]

    for key in estimator_io:
      if key not in keras_io_names:
        raise ValueError(
            'Cannot find %s with name "%s" in Keras Model. '
            'It needs to match one '
            'of the following: %s' % ('input' if is_input else 'output', key,
                                      ', '.join(keras_io_names)))
      tensors = [_convert_tensor(estimator_io[io_name])
                 for io_name in keras_io_names]
    return tensors
  else:
    # Plain array.
    return _convert_tensor(estimator_io)


def _in_place_subclassed_model_reset(model):
  """Substitute for model cloning that works for subclassed models.

  Subclassed models cannot be cloned because their topology is not serializable.
  To "instantiate" an identical model in a new TF graph, we reuse the original
  model object, but we clear its state.

  After calling this function on a model intance, you can use the model instance
  as if it were a model clone (in particular you can use it in a new graph).

  This method clears the state of the input model. It is thus destructive.
  However the original state can be restored fully by calling
  `_in_place_subclassed_model_state_restoration`.

  Args:
    model: Instance of a Keras model created via subclassing.

  Raises:
    ValueError: In case the model uses a subclassed model as inner layer.
  """
  assert not model._is_graph_network  # Only makes sense for subclassed networks
  # Retrieve all layers tracked by the model as well as their attribute names
  attributes_cache = {}
  for name in dir(model):
    try:
      value = getattr(model, name)
    except (AttributeError, ValueError, TypeError):
      continue
    if isinstance(value, Layer):
      attributes_cache[name] = value
      assert value in model._layers
    elif isinstance(value, (list, tuple)) and name not in ('layers', '_layers'):
      # Handle case: list/tuple of layers (also tracked by the Network API).
      if value and all(isinstance(val, Layer) for val in value):
        raise ValueError('We do not support the use of list-of-layers '
                         'attributes in subclassed models used with '
                         '`model_to_estimator` at this time. Found list '
                         'model: %s' % name)

  # Replace layers on the model with fresh layers
  layers_to_names = {value: key for key, value in attributes_cache.items()}
  original_layers = model._layers[:]
  model._layers = []
  for layer in original_layers:  # We preserve layer order.
    config = layer.get_config()
    # This will not work for nested subclassed models used as layers.
    # This would be theoretically possible to support, but would add complexity.
    # Only do it if users complain.
    if isinstance(layer, Network) and not layer._is_graph_network:
      raise ValueError('We do not support the use of nested subclassed models '
                       'in `model_to_estimator` at this time. Found nested '
                       'model: %s' % layer)
    fresh_layer = layer.__class__.from_config(config)
    name = layers_to_names[layer]
    setattr(model, name, fresh_layer)

  # Cache original model build attributes (in addition to layers)
  if (not hasattr(model, '_original_attributes_cache') or
      model._original_attributes_cache is None):
    if model.built:
      attributes_to_cache = [
          'inputs',
          'outputs',
          '_feed_outputs',
          '_feed_output_names',
          '_feed_output_shapes',
          '_feed_loss_fns',
          'loss_weights_list',
          'targets',
          '_feed_targets',
          'sample_weight_modes',
          'weighted_metrics',
          'metrics_names',
          'metrics_tensors',
          'metrics_updates',
          'stateful_metric_names',
          'total_loss',
          'sample_weights',
          '_feed_sample_weights',
          'train_function',
          'test_function',
          'predict_function',
          '_collected_trainable_weights',
          '_feed_inputs',
          '_feed_input_names',
          '_feed_input_shapes',
          'optimizer',
      ]
      for name in attributes_to_cache:
        attributes_cache[name] = getattr(model, name)
  model._original_attributes_cache = attributes_cache

  # Reset built state
  model.built = False
  model.inputs = None
  model.outputs = None


def _in_place_subclassed_model_state_restoration(model):
  """Restores the original state of a model after it was "reset".

  This undoes this action of `_in_place_subclassed_model_reset`.

  Args:
    model: Instance of a Keras model created via subclassing, on which
      `_in_place_subclassed_model_reset` was previously called.
  """
  assert not model._is_graph_network
  # Restore layers and build attributes
  if (hasattr(model, '_original_attributes_cache') and
      model._original_attributes_cache is not None):
    model._layers = []
    for name, value in model._original_attributes_cache.items():
      setattr(model, name, value)
    model._original_attributes_cache = None
  else:
    # Restore to the state of a never-called model.
    model.built = False
    model.inputs = None
    model.outputs = None


def _clone_and_build_model(mode,
                           keras_model,
                           custom_objects,
                           features=None,
                           labels=None):
  """Clone and build the given keras_model.

  Args:
    mode: training mode.
    keras_model: an instance of compiled keras model.
    custom_objects: Dictionary for custom objects.
    features: Dict of tensors.
    labels: Dict of tensors, or single tensor instance.

  Returns:
    The newly built model.
  """
  # Set to True during training, False for inference.
  K.set_learning_phase(mode == model_fn_lib.ModeKeys.TRAIN)

  # Get list of inputs.
  if features is None:
    input_tensors = None
  else:
    input_tensors = _create_ordered_io(keras_model,
                                       estimator_io=features,
                                       is_input=True)
  # Get list of outputs.
  if labels is None:
    target_tensors = None
  elif isinstance(labels, dict):
    target_tensors = _create_ordered_io(keras_model,
                                        estimator_io=labels,
                                        is_input=False)
  else:
    target_tensors = [
        _convert_tensor(labels)
    ]

  if keras_model._is_graph_network:
    if custom_objects:
      with CustomObjectScope(custom_objects):
        model = models.clone_model(keras_model, input_tensors=input_tensors)
    else:
      model = models.clone_model(keras_model, input_tensors=input_tensors)
  else:
    model = keras_model
    _in_place_subclassed_model_reset(model)
    if input_tensors is not None:
      model._set_inputs(input_tensors)

  # Compile/Build model
  if mode is model_fn_lib.ModeKeys.PREDICT:
    if isinstance(model, models.Sequential):
      model.build()
  else:
    if isinstance(keras_model.optimizer, optimizers.TFOptimizer):
      optimizer = keras_model.optimizer
    else:
      optimizer_config = keras_model.optimizer.get_config()
      optimizer = keras_model.optimizer.__class__.from_config(optimizer_config)
    optimizer.iterations = training_util.get_or_create_global_step()

    model.compile(
        optimizer,
        keras_model.loss,
        metrics=keras_model.metrics,
        loss_weights=keras_model.loss_weights,
        sample_weight_mode=keras_model.sample_weight_mode,
        weighted_metrics=keras_model.weighted_metrics,
        target_tensors=target_tensors)
  return model


def _create_keras_model_fn(keras_model, custom_objects=None):
  """Creates model_fn for keras Estimator.

  Args:
    keras_model: an instance of compiled keras model.
    custom_objects: Dictionary for custom objects.

  Returns:
    The model_fn for a keras Estimator.
  """

  def model_fn(features, labels, mode):
    """model_fn for keras Estimator."""
    model = _clone_and_build_model(mode, keras_model, custom_objects, features,
                                   labels)
    # Get inputs to EstimatorSpec
    predictions = dict(zip(model.output_names, model.outputs))

    loss = None
    train_op = None
    eval_metric_ops = None

    # Set loss and metric only during train and evaluate.
    if mode is not model_fn_lib.ModeKeys.PREDICT:
      if mode is model_fn_lib.ModeKeys.TRAIN:
        model._make_train_function()  # pylint: disable=protected-access
      else:
        model._make_test_function()  # pylint: disable=protected-access
      loss = model.total_loss

      if model.metrics:
        # TODO(fchollet): support stateful metrics
        eval_metric_ops = {}
        # When each metric maps to an output
        if isinstance(model.metrics, dict):
          for i, output_name in enumerate(model.metrics.keys()):
            metric_name = model.metrics[output_name]
            if callable(metric_name):
              metric_name = metric_name.__name__
            # When some outputs use the same metric
            if list(model.metrics.values()).count(metric_name) > 1:
              metric_name += '_' + output_name
            eval_metric_ops[metric_name] = metrics_module.mean(
                model.metrics_tensors[i - len(model.metrics)])
        else:
          for i, metric_name in enumerate(model.metrics):
            if callable(metric_name):
              metric_name = metric_name.__name__
            eval_metric_ops[metric_name] = metrics_module.mean(
                model.metrics_tensors[i])

    # Set train_op only during train.
    if mode is model_fn_lib.ModeKeys.TRAIN:
      train_op = model.train_function.updates_op

    if not model._is_graph_network:
      # Reset model state to original state,
      # to avoid `model_fn` being destructive for the initial model argument.
      _in_place_subclassed_model_state_restoration(keras_model)
    return model_fn_lib.EstimatorSpec(
        mode=mode,
        predictions=predictions,
        loss=loss,
        train_op=train_op,
        eval_metric_ops=eval_metric_ops,
        export_outputs={
            _DEFAULT_SERVING_KEY:
            export_lib.export_output.PredictOutput(predictions)
        })

  return model_fn


def _save_first_checkpoint(keras_model, estimator, custom_objects,
                           keras_weights):
  """Save first checkpoint for the keras Estimator.

  Args:
    keras_model: an instance of compiled keras model.
    estimator: keras estimator.
    custom_objects: Dictionary for custom objects.
    keras_weights: A flat list of Numpy arrays for weights of given keras_model.

  Returns:
    The model_fn for a keras Estimator.
  """
  # Load weights and save to checkpoint if there is no checkpoint
  latest_path = saver_lib.latest_checkpoint(estimator.model_dir)
  if not latest_path:
    with ops.Graph().as_default():
      random_seed.set_random_seed(estimator.config.tf_random_seed)
      training_util.create_global_step()
      model = _clone_and_build_model(model_fn_lib.ModeKeys.TRAIN, keras_model,
                                     custom_objects)
      # save to checkpoint
      with session.Session(config=estimator._session_config) as sess:
        if keras_weights:
          model.set_weights(keras_weights)
        # Make update ops and initialize all variables.
        if not model.train_function:
          # pylint: disable=protected-access
          model._make_train_function()
          K._initialize_variables(sess)
          # pylint: enable=protected-access
        saver = saver_lib.Saver()
        saver.save(sess, os.path.join(estimator.model_dir, 'keras_model.ckpt'))


@tf_export('keras.estimator.model_to_estimator')
def model_to_estimator(keras_model=None,
                       keras_model_path=None,
                       custom_objects=None,
                       model_dir=None,
                       config=None):
  """Constructs an `Estimator` instance from given keras model.

  For usage example, please see
  @{$programmers_guide/estimators$creating_estimators_from_keras_models}.

  Args:
    keras_model: Keras model in memory.
    keras_model_path: Directory to a keras model on disk.
    custom_objects: Dictionary for custom objects.
    model_dir: Directory to save Estimator model parameters, graph and etc.
    config: Configuration object.

  Returns:
    An Estimator from given keras model.

  Raises:
    ValueError: if neither keras_model nor keras_model_path was given.
    ValueError: if both keras_model and keras_model_path was given.
    ValueError: if the keras_model_path is a GCS URI.
    ValueError: if keras_model has not been compiled.
  """
  if (not keras_model) and (not keras_model_path):
    raise ValueError(
        'Either `keras_model` or `keras_model_path` needs to be provided.')
  if keras_model and keras_model_path:
    raise ValueError(
        'Please specity either `keras_model` or `keras_model_path`, '
        'but not both.')

  if not keras_model:
    if keras_model_path.startswith(
        'gs://') or 'storage.googleapis.com' in keras_model_path:
      raise ValueError(
          '%s is not a local path. Please copy the model locally first.' %
          keras_model_path)
    logging.info('Loading models from %s', keras_model_path)
    keras_model = models.load_model(keras_model_path)
  else:
    logging.info('Using the Keras model provided.')
    keras_model = keras_model

  if not hasattr(keras_model, 'optimizer') or not keras_model.optimizer:
    raise ValueError(
        'The given keras model has not been compiled yet. Please compile first '
        'before calling `model_to_estimator`.')

  if isinstance(config, dict):
    config = run_config_lib.RunConfig(**config)

  keras_model_fn = _create_keras_model_fn(keras_model, custom_objects)
  estimator = estimator_lib.Estimator(
      keras_model_fn, model_dir=model_dir, config=config)

  # Check if we need to call get_weights:
  if _any_variable_initalized():
    keras_weights = keras_model.get_weights()
    # Warn if config passed to estimator tries to update GPUOptions. If a
    # session has already been created, the GPUOptions passed to the first
    # session sticks.
    if estimator._session_config.HasField('gpu_options'):
      logging.warning(
          'The Keras backend session has already been set. '
          'The _session_config passed to model_to_estimator will not be used.')
  else:
    # Pass the config into keras backend's default session.
    sess = session.Session(config=estimator._session_config)
    K.set_session(sess)
    keras_weights = None

  if keras_model._is_graph_network:
    # TODO(yifeif): move checkpoint initialization to scaffold.init_fn
    _save_first_checkpoint(keras_model,
                           estimator,
                           custom_objects,
                           keras_weights)
  elif keras_model.built:
    logging.warning('You are creating an Estimator from a Keras model '
                    'manually subclassed from `Model`, that was '
                    'already called on some inputs (and thus already had '
                    'weights). We are currently unable to preserve '
                    'the model\'s state (its weights) '
                    'as part of the estimator '
                    'in this case. Be warned that the estimator '
                    'has been created using '
                    'a freshly initialized version of your model.\n'
                    'Note that this doesn\'t affect the state of the '
                    'model instance you passed as `keras_model` argument.')
  return estimator<|MERGE_RESOLUTION|>--- conflicted
+++ resolved
@@ -57,8 +57,6 @@
     return math_ops.cast(x, K.floatx())
 
 
-<<<<<<< HEAD
-=======
 def _convert_tensor(x):
   """Create or cast tensor if needed."""
   if not tensor_util.is_tensor(x):
@@ -70,7 +68,6 @@
   return x
 
 
->>>>>>> f318765a
 def _any_variable_initalized():
   """Check if any variable has been initialized in the Keras model.
 
